--- conflicted
+++ resolved
@@ -3,10 +3,7 @@
 import (
 	"encoding/json"
 	"fmt"
-<<<<<<< HEAD
 	"github.com/edwinhayes/rosgo/xmlrpc"
-=======
->>>>>>> 0a5d3867
 	"math/rand"
 	"net"
 	"net/http"
@@ -18,8 +15,6 @@
 	"strings"
 	"sync"
 	"time"
-
-	"github.com/fetchrobotics/rosgo/xmlrpc"
 )
 
 const (
